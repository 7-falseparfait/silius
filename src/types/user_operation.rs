--- conflicted
+++ resolved
@@ -57,11 +57,7 @@
         Bytes::from(packed)
     }
 
-<<<<<<< HEAD
-    pub fn hash(&self, entry_point: &Address, chain_id: &U256) -> UserOperationHash {
-=======
     pub fn hash(&self, entry_point_address: &Address, chain_id: &U256) -> UserOperationHash {
->>>>>>> 17296808
         H256::from_slice(
             keccak256(
                 [
