use educe::Educe;
use ethers::types::{Address, U256};
use std::collections::{HashMap, HashSet};

use crate::types::user_operation::{UserOperation, UserOperationHash};

use super::Mempool;

#[derive(Default, Educe)]
#[educe(Debug)]
pub struct MemoryMempool {
    user_operations: HashMap<UserOperationHash, UserOperation>, // user_operation_hash -> user_operation
    user_operations_by_sender: HashMap<Address, HashSet<UserOperationHash>>, // sender -> user_operations
}

impl Mempool for MemoryMempool {
    type UserOperations = Vec<UserOperation>;
    type Error = anyhow::Error;

    fn add(
        &mut self,
        user_operation: UserOperation,
        entry_point: &Address,
        chain_id: &U256,
    ) -> anyhow::Result<UserOperationHash> {
        let hash = user_operation.hash(entry_point, chain_id);

        self.user_operations_by_sender
            .entry(user_operation.sender)
            .or_insert_with(Default::default)
            .insert(hash);
        self.user_operations.insert(hash, user_operation);

        Ok(hash)
    }

    fn get(
        &self,
        user_operation_hash: &UserOperationHash,
    ) -> anyhow::Result<Option<UserOperation>> {
        Ok(self.user_operations.get(user_operation_hash).cloned())
    }

    fn get_all_by_sender(&self, sender: &Address) -> Self::UserOperations {
        return if let Some(user_operations_by_sender) = self.user_operations_by_sender.get(sender) {
            user_operations_by_sender
                .iter()
                .filter_map(|hash| self.user_operations.get(hash).cloned())
                .collect()
        } else {
            vec![]
        };
    }

    fn get_number_by_sender(&self, sender: &Address) -> usize {
        return if let Some(user_operations_by_sender) = self.user_operations_by_sender.get(sender) {
            user_operations_by_sender.len()
        } else {
            0
        };
    }

    fn remove(&mut self, user_operation_hash: &UserOperationHash) -> anyhow::Result<()> {
        let user_operation: UserOperation;

        if let Some(uo) = self.user_operations.get(user_operation_hash) {
            user_operation = uo.clone();
        } else {
            return Err(anyhow::anyhow!("User operation not found"));
        }

        self.user_operations.remove(user_operation_hash);

        if let Some(uos) = self
            .user_operations_by_sender
            .get_mut(&user_operation.sender)
        {
            uos.remove(user_operation_hash);

            if uos.is_empty() {
                self.user_operations_by_sender
                    .remove(&user_operation.sender);
            }
        }

        Ok(())
    }

<<<<<<< HEAD
=======
    fn get_sorted(&self) -> anyhow::Result<Self::UserOperations> {
        let mut user_operations: Vec<UserOperation> =
            self.user_operations.values().cloned().collect();
        user_operations.sort_by(|a, b| b.max_priority_fee_per_gas.cmp(&a.max_priority_fee_per_gas));
        Ok(user_operations)
    }

    #[cfg(debug_assertions)]
>>>>>>> 63204404
    fn get_all(&self) -> Self::UserOperations {
        self.user_operations.values().cloned().collect()
    }

    fn clear(&mut self) {
        self.user_operations.clear();
        self.user_operations_by_sender.clear();
    }
}

#[cfg(test)]
mod tests {
    use super::*;
    use crate::uopool::utils::tests::mempool_test_case;
    #[allow(clippy::unit_cmp)]
    #[tokio::test]
    async fn memory_mempool() {
        let mempool = MemoryMempool::default();
        mempool_test_case(mempool, "User operation not found");
    }
}<|MERGE_RESOLUTION|>--- conflicted
+++ resolved
@@ -86,8 +86,6 @@
         Ok(())
     }
 
-<<<<<<< HEAD
-=======
     fn get_sorted(&self) -> anyhow::Result<Self::UserOperations> {
         let mut user_operations: Vec<UserOperation> =
             self.user_operations.values().cloned().collect();
@@ -95,8 +93,6 @@
         Ok(user_operations)
     }
 
-    #[cfg(debug_assertions)]
->>>>>>> 63204404
     fn get_all(&self) -> Self::UserOperations {
         self.user_operations.values().cloned().collect()
     }
