--- conflicted
+++ resolved
@@ -1,5 +1,4 @@
-<<<<<<< HEAD
-use aa_bundler::{parse_address, parse_u256};
+use aa_bundler::utils::{parse_address, parse_u256};
 use anyhow::Result;
 use clap::Parser;
 use ethers::{
@@ -7,14 +6,8 @@
     types::{Address, U256},
 };
 use std::{future::pending, sync::Arc};
-=======
-use aa_bundler::utils::{parse_address, parse_u256};
-use anyhow::Result;
-use clap::Parser;
-use ethers::types::{Address, U256};
-use std::future::pending;
->>>>>>> d6ffc213
 
+#[derive(Parser)]
 #[derive(Parser)]
 #[clap(
     name = "aa-bundler-uopool",
@@ -24,23 +17,18 @@
     #[clap(flatten)]
     pub uopool_opts: aa_bundler::uopool::UoPoolOpts,
 
-<<<<<<< HEAD
-    #[clap(long, value_parser=parse_address)]
-    pub entry_point: Address,
-
     #[clap(long, value_parser=parse_u256)]
     pub max_verification_gas: U256,
 
     // execution client rpc endpoint
     #[clap(long, default_value = "127.0.0.1:8545")]
     pub eth_client_address: String,
-=======
+
     #[clap(long, value_delimiter=',', value_parser=parse_address)]
     pub entry_points: Vec<Address>,
 
     #[clap(long, value_parser=parse_u256)]
     pub chain_id: U256,
->>>>>>> d6ffc213
 }
 
 #[tokio::main]
@@ -49,19 +37,15 @@
 
     tracing_subscriber::fmt::init();
 
-<<<<<<< HEAD
     let eth_provider = Arc::new(Provider::<Http>::try_from(opt.eth_client_address)?);
 
     aa_bundler::uopool::run(
         opt.uopool_opts,
         eth_provider,
-        opt.entry_point,
+        opt.entry_points,
         opt.max_verification_gas,
-    )
+        opt.chain_id)
     .await?;
-=======
-    aa_bundler::uopool::run(opt.uopool_opts, opt.entry_points, opt.chain_id).await?;
->>>>>>> d6ffc213
 
     pending().await
 }